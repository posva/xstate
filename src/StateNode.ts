import {
  getEventType,
  toStatePath,
  toStateValue,
  mapValues,
  path,
  toStatePaths,
  pathToStateValue,
  flatten,
  mapFilterValues,
  nestedPath,
  toArray,
  keys
} from './utils';
import {
  Event,
  StateValue,
  Action,
  TransitionConfig,
  ActivityMap,
  EntryExitStates,
  StateTransition,
  StateValueMap,
  MachineOptions,
  Condition,
  ConditionPredicate,
  EventObject,
  HistoryStateNodeConfig,
  HistoryValue,
  DefaultContext,
  StateNodeDefinition,
  TransitionDefinition,
  AssignAction,
  DelayedTransitionDefinition,
  ActivityDefinition,
  Delay,
  StateTypes,
  StateNodeConfig,
  Activity,
  StateSchema,
  TransitionsDefinition,
  StatesDefinition,
  StateNodesConfig,
  ActionTypes,
  OmniEventObject,
  RaisedEvent,
  FinalStateNodeConfig,
  InvokeDefinition,
  OmniEvent,
  ActionObject,
  Mapper,
  PropertyMapper
} from './types';
import { matchesState } from './utils';
import { State } from './State';
import * as actionTypes from './actionTypes';
import {
  start,
  stop,
  toEventObject,
  toActionObjects,
  toActivityDefinition,
  send,
  cancel,
  after,
  raise,
  done,
  doneInvoke,
  invoke,
  toActionObject
} from './actions';
import { StateTree } from './StateTree';

const STATE_DELIMITER = '.';
const NULL_EVENT = '';
const STATE_IDENTIFIER = '#';
const TARGETLESS_KEY = '';

const EMPTY_OBJECT = {};

const isStateId = (str: string) => str[0] === STATE_IDENTIFIER;
const createDefaultOptions = <TContext>(): MachineOptions<TContext, any> => ({
  guards: EMPTY_OBJECT
});

const IS_PRODUCTION =
  typeof process !== 'undefined' ? process.env.NODE_ENV === 'production' : true;

class StateNode<
  TContext = DefaultContext,
  TStateSchema extends StateSchema = any,
  TEvent extends OmniEventObject<EventObject> = OmniEventObject<EventObject>
> {
  /**
   * The relative key of the state node, which represents its location in the overall state value.
   */
  public key: string;
  /**
   * The unique ID of the state node.
   */
  public id: string;
  /**
   * The type of this state node:
   *
   *  - `'atomic'` - no child state nodes
   *  - `'compound'` - nested child state nodes (XOR)
   *  - `'parallel'` - orthogonal nested child state nodes (AND)
   *  - `'history'` - history state node
   *  - `'final'` - final state node
   */
  public type: StateTypes;
  /**
   * The string path from the root machine node to this node.
   */
  public path: string[];
  /**
   * The initial state node key.
   */
  public initial?: keyof TStateSchema['states'];
  /**
   * (DEPRECATED) Whether the state node is a parallel state node.
   *
   * Use `type: 'parallel'` instead.
   */
  public parallel: boolean;
  /**
   * Whether the state node is "transient". A state node is considered transient if it has
   * an immediate transition from a "null event" (empty string), taken upon entering the state node.
   */
  public transient: boolean;
  /**
   * The child state nodes.
   */
  public states: StateNodesConfig<TContext, TStateSchema, TEvent>;
  /**
   * The type of history exhibited. Can be:
   *
   *  - `'shallow'` - recalls only top-level historical state value
   *  - `'deep'` - recalls historical state value at all levels
   */
  public history: false | 'shallow' | 'deep';
  /**
   * The action(s) to be executed upon entering the state node.
   */
  public onEntry: Array<ActionObject<TContext>>;
  /**
   * The action(s) to be executed upon exiting the state node.
   */
  public onExit: Array<ActionObject<TContext>>;
  /**
   * The activities to be started upon entering the state node,
   * and stopped upon exiting the state node.
   */
  public activities: Array<ActivityDefinition<TContext>>;
  public strict: boolean;
  /**
   * The parent state node.
   */
  public parent?: StateNode<TContext>;
  /**
   * The root machine node.
   */
  public machine: StateNode<TContext>;
  /**
   * The meta data associated with this state node, which will be returned in State instances.
   */
  public meta?: TStateSchema extends { meta: infer D } ? D : any;
  /**
   * The data sent with the "done.state._id_" event if this is a final state node.
   */
  public data?: Mapper<TContext, TEvent> | PropertyMapper<TContext, TEvent>;
  /**
   * The string delimiter for serializing the path to a string. The default is "."
   */
  public delimiter: string;
  /**
   * The order this state node appears. Corresponds to the implicit SCXML document order.
   */
  public order: number;
  /**
   * The services invoked by this state node.
   */
  public invoke: Array<InvokeDefinition<TContext, TEvent>>;

  private __cache = {
    events: undefined as Array<TEvent['type']> | undefined,
    relativeValue: new Map() as Map<StateNode<TContext>, StateValue>,
    initialState: undefined as StateValue | undefined
  };

  private idMap: Record<string, StateNode<TContext>> = {};

  constructor(
    private _config: StateNodeConfig<TContext, TStateSchema, TEvent>,
    public options: Readonly<
      MachineOptions<TContext, TEvent>
    > = createDefaultOptions<TContext>(),
    /**
     * The initial extended state
     */
    public context?: Readonly<TContext>
  ) {
    this.key = _config.key || _config.id || '(machine)';
    this.parent = _config.parent;
    this.machine = this.parent ? this.parent.machine : this;
    this.path = this.parent ? this.parent.path.concat(this.key) : [];
    this.delimiter =
      _config.delimiter ||
      (this.parent ? this.parent.delimiter : STATE_DELIMITER);
    this.id =
      _config.id ||
      (this.machine
        ? [this.machine.key, ...this.path].join(this.delimiter)
        : this.key);
    this.type =
      _config.type ||
      (_config.parallel
        ? 'parallel'
        : _config.states && keys(_config.states).length
          ? 'compound'
          : _config.history
            ? 'history'
            : 'atomic');
    if (!IS_PRODUCTION && 'parallel' in _config) {
      // tslint:disable-next-line:no-console
      console.warn(
        `The "parallel" property is deprecated and will be removed in version 4.1. ${
          _config.parallel
            ? `Replace with \`type: 'parallel'\``
            : `Use \`type: '${this.type}'\``
        } in the config for state node '${this.id}' instead.`
      );
    }
    this.initial = _config.initial;
    this.order = _config.order || -1;

    this.states = (_config.states
      ? mapValues(
          _config.states,
          (stateConfig: StateNodeConfig<TContext, any, TEvent>, key, _, i) => {
            const stateNode = new StateNode({
              ...stateConfig,
              key,
              order: stateConfig.order === undefined ? stateConfig.order : i,
              parent: this
            });
            Object.assign(this.idMap, {
              [stateNode.id]: stateNode,
              ...stateNode.idMap
            });
            return stateNode;
          }
        )
      : EMPTY_OBJECT) as StateNodesConfig<TContext, TStateSchema, TEvent>;

    // History config
    this.history =
      _config.history === true ? 'shallow' : _config.history || false;

    this.transient = !!(_config.on && _config.on[NULL_EVENT]);
    this.strict = !!_config.strict;
    this.onEntry = toArray(_config.onEntry).map(action =>
      toActionObject(action, this.options.actions || {})
    );
    this.onExit = toArray(_config.onExit).map(action =>
      toActionObject(action, this.options.actions || {})
    );
    this.meta = _config.meta;
    this.data =
      this.type === 'final'
        ? (_config as FinalStateNodeConfig<TContext, TEvent>).data
        : undefined;
    this.invoke = toArray(_config.invoke).map(invokeConfig =>
      invoke(invokeConfig)
    );
    this.activities = toArray(_config.activities)
      .concat(this.invoke)
      .map(activity => this.resolveActivity(activity));
  }

  /**
   * Clones this state machine with custom options and context.
   *
   * @param options Options (actions, guards, activities, services) to recursively merge with the existing options.
   * @param context Custom context (will override predefined context)
   */
  public withConfig(
    options: MachineOptions<TContext, TEvent>,
    context?: TContext
  ): StateNode<TContext, TStateSchema, TEvent> {
    const { actions, activities, guards } = this.options;

    return new StateNode(
      this.definition,
      {
        actions: { ...actions, ...options.actions },
        activities: { ...activities, ...options.activities },
        guards: { ...guards, ...options.guards }
      },
      context
    );
  }

  /**
   * Clones this state machine with custom context.
   *
   * @param context Custom context (will override predefined context, not recursive)
   */
  public withContext(
    context: TContext
  ): StateNode<TContext, TStateSchema, TEvent> {
    return new StateNode(this.definition, this.options, context);
  }

  /**
   * The well-structured state node definition.
   */
  public get definition(): StateNodeDefinition<TContext, TStateSchema, TEvent> {
    return {
      id: this.id,
      key: this.key,
      type: this.type,
      initial: this.initial,
      history: this.history,
      states: mapValues(
        this.states,
        (state: StateNode<TContext, any, TEvent>) => state.definition
      ) as StatesDefinition<TContext, TStateSchema, TEvent>,
      on: this.on,
      onEntry: this.onEntry,
      onExit: this.onExit,
      activities: this.activities || [],
      meta: this.meta,
      order: this.order || -1,
      data: this.data
    };
  }

  /**
   * The raw config used to create the machine.
   */
  public get config(): StateNodeConfig<TContext, TStateSchema, TEvent> {
    const { parent, ...config } = this._config;

    return config;
  }

  /**
   * The mapping of events to transitions.
   */
  public get on(): TransitionsDefinition<TContext, TEvent> {
    return this.formatTransitions();
  }

  /**
   * All the transitions that can be taken from this state node.
   */
  public get transitions(): Array<TransitionDefinition<TContext, TEvent>> {
    return flatten(
      keys(this.on).map(
        event => this.on[event] as Array<TransitionDefinition<TContext, TEvent>>
      )
    );
  }

  /**
   * All delayed transitions from the config.
   */
  public get after(): Array<DelayedTransitionDefinition<TContext, TEvent>> {
    const {
      config: { after: afterConfig }
    } = this;

    if (!afterConfig) {
      return [];
    }

    if (Array.isArray(afterConfig)) {
      return afterConfig.map(delayedTransition => ({
        event: after(delayedTransition.delay, this.id),
        ...delayedTransition,
        actions: toArray(delayedTransition.actions).map(action =>
          toActionObject(action, this.options.actions || {})
        )
      }));
    }

    const allDelayedTransitions = flatten(
      keys(afterConfig).map(delayKey => {
        const delayedTransition = (afterConfig as Record<
          string,
          | TransitionConfig<TContext, TEvent>
          | Array<TransitionConfig<TContext, TEvent>>
        >)[delayKey];
        const delay = +delayKey;
        const event = after(delay, this.id);

        if (typeof delayedTransition === 'string') {
          return [{ target: delayedTransition, delay, event, actions: [] }];
        }

        const delayedTransitions = toArray(delayedTransition);

        return delayedTransitions.map(transition => ({
          event,
          delay,
          ...transition,
          actions: toArray(transition.actions).map(action =>
            toActionObject(action, this.options.actions || {})
          )
        }));
      })
    );

    allDelayedTransitions.sort((a, b) => a.delay - b.delay);

    return allDelayedTransitions;
  }

  /**
   * Returns the state nodes represented by the current state value.
   *
   * @param state The state value or State instance
   */
  public getStateNodes(
    state: StateValue | State<TContext, TEvent>
  ): Array<StateNode<TContext>> {
    if (!state) {
      return [];
    }
    const stateValue =
      state instanceof State
        ? state.value
        : toStateValue(state, this.delimiter);

    if (typeof stateValue === 'string') {
      const initialStateValue = this.getStateNode(stateValue).initial;

      return initialStateValue
        ? this.getStateNodes({ [stateValue]: initialStateValue } as StateValue)
        : [this.states[stateValue]];
    }

    const subStateKeys = keys(stateValue);
    const subStateNodes: Array<StateNode<TContext>> = subStateKeys.map(
      subStateKey => this.getStateNode(subStateKey)
    );

    return subStateNodes.concat(
      subStateKeys.reduce(
        (allSubStateNodes, subStateKey) => {
          const subStateNode = this.getStateNode(subStateKey).getStateNodes(
            stateValue[subStateKey]
          );

          return allSubStateNodes.concat(subStateNode);
        },
        [] as Array<StateNode<TContext>>
      )
    );
  }

  /**
   * Whether this state node explicitly handles the given event.
   *
   * @param event The event in question
   */
  public handles(event: Event<TEvent>): boolean {
    const eventType = getEventType<TEvent>(event);

    return this.events.indexOf(eventType) !== -1;
  }
  private transitionLeafNode(
    stateValue: string,
    state: State<TContext, TEvent>,
    eventObject: OmniEventObject<TEvent>,
    context?: TContext
  ): StateTransition<TContext> {
    const stateNode = this.getStateNode(stateValue);
    const next = stateNode.next(state, eventObject, context);

    if (!next.tree) {
      const { reentryStates, actions, tree } = this.next(
        state,
        eventObject,
        context
      );

      return {
        tree,
        source: state,
        reentryStates,
        actions
      };
    }

    return next;
  }
  private transitionCompoundNode(
    stateValue: StateValueMap,
    state: State<TContext, TEvent>,
    eventObject: OmniEventObject<TEvent>,
    context?: TContext
  ): StateTransition<TContext> {
    const subStateKeys = keys(stateValue);

    const stateNode = this.getStateNode(subStateKeys[0]);
    const next = stateNode._transition(
      stateValue[subStateKeys[0]],
      state,
      eventObject,
      context
    );

    if (!next.tree) {
      const { reentryStates, actions, tree } = this.next(
        state,
        eventObject,
        context
      );

      return {
        tree,
        source: state,
        reentryStates,
        actions
      };
    }

    return next;
  }
  private transitionParallelNode(
    stateValue: StateValueMap,
    state: State<TContext, TEvent>,
    eventObject: OmniEventObject<TEvent>,
    context?: TContext
  ): StateTransition<TContext> {
    const noTransitionKeys: string[] = [];
    const transitionMap: Record<string, StateTransition<TContext>> = {};

    keys(stateValue).forEach(subStateKey => {
      const subStateValue = stateValue[subStateKey];

      if (!subStateValue) {
        return;
      }

      const subStateNode = this.getStateNode(subStateKey);

      const next = subStateNode._transition(
        subStateValue,
        state,
        eventObject,
        context
      );

      if (!next.tree) {
        noTransitionKeys.push(subStateKey);
      }

      transitionMap[subStateKey] = next;
    });

    const willTransition = keys(transitionMap).some(
      key => transitionMap[key].tree !== undefined
    );

    if (!willTransition) {
      const { reentryStates, actions, tree } = this.next(
        state,
        eventObject,
        context
      );

      return {
        tree,
        source: state,
        reentryStates,
        actions
      };
    }

    const allTrees = keys(transitionMap)
      .map(key => transitionMap[key].tree)
      .filter(t => t !== undefined) as StateTree[];

    const combinedTree = allTrees.reduce((acc, t) => {
      return acc.combine(t);
    });

    const allPaths = combinedTree.paths;

    // External transition that escapes orthogonal region
    if (
      allPaths.length === 1 &&
      !matchesState(toStateValue(this.path, this.delimiter), combinedTree.value)
    ) {
      return {
        tree: combinedTree,
        source: state,
        reentryStates: keys(transitionMap)
          .map(key => transitionMap[key].reentryStates)
          .reduce((allReentryStates, reentryStates) => {
            return new Set([
              ...Array.from(allReentryStates || []),
              ...Array.from(reentryStates || [])
            ]);
          }, new Set<StateNode<TContext>>()),
        actions: flatten(
          keys(transitionMap).map(key => {
            return transitionMap[key].actions;
          })
        )
      };
    }

    const allResolvedTrees = keys(transitionMap).map(key => {
      const transition = transitionMap[key];
      const subValue = path(this.path)(
        transition.tree ? transition.tree.value : state.value || state.value
      )[key];

      return new StateTree(this.getStateNode(key), subValue).absolute;
    });

    const finalCombinedTree = allResolvedTrees.reduce((acc, t) => {
      return acc.combine(t);
    });

    return {
      tree: finalCombinedTree,
      source: state,
      reentryStates: keys(transitionMap).reduce((allReentryStates, key) => {
        const { tree, reentryStates } = transitionMap[key];

        // If the event was not handled (no subStateValue),
        // machine should still be in state without reentry/exit.
        if (!tree || !reentryStates) {
          return allReentryStates;
        }

        return new Set([
          ...Array.from(allReentryStates),
          ...Array.from(reentryStates)
        ]);
      }, new Set<StateNode<TContext>>()),
      actions: flatten(
        keys(transitionMap).map(key => {
          return transitionMap[key].actions;
        })
      )
    };
  }
  private _transition(
    stateValue: StateValue,
    state: State<TContext, TEvent>,
    event: OmniEventObject<TEvent>,
    context?: TContext
  ): StateTransition<TContext> {
    // leaf node
    if (typeof stateValue === 'string') {
      return this.transitionLeafNode(stateValue, state, event, context);
    }

    // hierarchical node
    if (keys(stateValue).length === 1) {
      return this.transitionCompoundNode(stateValue, state, event, context);
    }

    // orthogonal node
    return this.transitionParallelNode(stateValue, state, event, context);
  }
  private next(
    state: State<TContext, TEvent>,
    eventObject: OmniEventObject<TEvent>,
    context?: TContext
  ): StateTransition<TContext> {
    const eventType = eventObject.type;
    const candidates = this.on[eventType];
    const actions: Array<ActionObject<TContext>> = this.transient
      ? [{ type: actionTypes.nullEvent }]
      : [];

    if (!candidates || !candidates.length) {
      return {
        tree: undefined,
        source: state,
        reentryStates: undefined,
        actions
      };
    }

    let nextStateStrings: string[] = [];
    let selectedTransition: unknown;

    for (const candidate of candidates) {
      const { cond, in: stateIn } = candidate as TransitionConfig<
        TContext,
        TEvent
      >;
      const resolvedContext = context || (EMPTY_OBJECT as TContext);

      const isInState = stateIn
        ? typeof stateIn === 'string' && isStateId(stateIn)
          ? // Check if in state by ID
            state.matches(
              toStateValue(this.getStateNodeById(stateIn).path, this.delimiter)
            )
          : // Check if in state by relative grandparent
            matchesState(
              toStateValue(stateIn, this.delimiter),
              path(this.path.slice(0, -2))(state.value)
            )
        : true;

      if (
        (!cond ||
          this.evaluateGuard(
            cond,
            resolvedContext,
            eventObject,
            state.value
          )) &&
        isInState
      ) {
        nextStateStrings = toArray(candidate.target);
        actions.push(...toArray(candidate.actions));
        selectedTransition = candidate;
        break;
      }
    }

    // targetless transition
    if (selectedTransition && nextStateStrings.length === 0) {
      const tree = state.value
        ? this.machine.getStateTree(state.value)
        : undefined;
      return {
        tree,
        source: state,
        reentryStates: undefined,
        actions
      };
    }

    if (!selectedTransition && nextStateStrings.length === 0) {
      return {
        tree: undefined,
        source: state,
        reentryStates: undefined,
        actions
      };
    }

    const nextStateNodes = flatten(
      nextStateStrings.map(str =>
        this.getRelativeStateNodes(str, state.historyValue)
      )
    );

    const isInternal = !!(selectedTransition as TransitionDefinition<
      TContext,
      TEvent
    >).internal;

    const reentryNodes = isInternal
      ? []
      : flatten(nextStateNodes.map(n => this.nodesFromChild(n)));

    const trees = nextStateNodes.map(stateNode => stateNode.tree);
    const combinedTree = trees.reduce((acc, t) => {
      return acc.combine(t);
    });

    return {
      tree: combinedTree,
      source: state,
      reentryStates: new Set(reentryNodes),
      actions
    };
  }

  /**
   * The state tree represented by this state node.
   */
  private get tree(): StateTree {
    const stateValue = toStateValue(this.path, this.delimiter);

    return new StateTree(this.machine, stateValue);
  }
  private nodesFromChild(
    childStateNode: StateNode<TContext>
  ): Array<StateNode<TContext>> {
    if (childStateNode.escapes(this)) {
      return [];
    }

    const nodes: Array<StateNode<TContext>> = [];
    let marker: StateNode<TContext> | undefined = childStateNode;

    while (marker && marker !== this) {
      nodes.push(marker);
      marker = marker.parent;
    }
    nodes.push(this); // inclusive

    return nodes;
  }
  private getStateTree(stateValue: StateValue): StateTree {
    return new StateTree(this, stateValue);
  }

  /**
   * Whether the given state node "escapes" this state node. If the `stateNode` is equal to or the parent of
   * this state node, it does not escape.
   */
  private escapes(stateNode: StateNode): boolean {
    if (this === stateNode) {
      return false;
    }

    let parent = this.parent;

    while (parent) {
      if (parent === stateNode) {
        return false;
      }
      parent = parent.parent;
    }

    return true;
  }
  private evaluateGuard(
    condition: Condition<TContext, TEvent>,
    context: TContext,
    eventObject: OmniEventObject<TEvent>,
    interimState: StateValue
  ): boolean {
    let condFn: ConditionPredicate<TContext, OmniEventObject<TEvent>>;
    const { guards } = this.machine.options;

    if (typeof condition === 'string') {
      if (!guards || !guards[condition]) {
        throw new Error(
          `Condition '${condition}' is not implemented on machine '${
            this.machine.id
          }'.`
        );
      }

      condFn = guards[condition];
    } else {
      condFn = condition;
    }

    return condFn(context, eventObject, interimState);
  }

  /**
   * The array of all delayed transitions.
   */
  public get delays(): Delay[] {
    const delays = Array.from(
      new Set(
        this.transitions
          .map(transition => transition.delay)
          .filter<number>((delay => delay !== undefined) as (
            delay: number | undefined
          ) => delay is number)
      )
    );

    return delays.map(delay => ({
      id: this.id,
      delay
    }));
  }
  private getActions(
    transition: StateTransition<TContext>,
    prevState: State<TContext>
  ): Array<ActionObject<TContext>> {
    const entryExitStates = transition.tree
      ? transition.tree.resolved.getEntryExitStates(
          this.getStateTree(prevState.value),
          transition.reentryStates ? transition.reentryStates : undefined
        )
      : { entry: [], exit: [] };
    const doneEvents = transition.tree
      ? transition.tree.getDoneEvents(new Set(entryExitStates.entry))
      : [];

    if (!transition.source) {
      entryExitStates.exit = [];
    }

    const entryExitActions = {
      entry: flatten(
        Array.from(new Set(entryExitStates.entry)).map(stateNode => {
          return [
            ...stateNode.onEntry,
            ...stateNode.activities.map(activity => start(activity)),
            ...stateNode.delays.map(({ delay, id }) =>
              send(after(delay, id), { delay })
            )
          ];
        })
      ).concat(doneEvents.map(raise)),
      exit: flatten(
        Array.from(new Set(entryExitStates.exit)).map(stateNode => [
          ...stateNode.onExit,
          ...stateNode.activities.map(activity => stop(activity)),
          ...stateNode.delays.map(({ delay, id }) => cancel(after(delay, id)))
        ])
      )
    };

    const actions = entryExitActions.exit
      .concat(transition.actions)
      .concat(entryExitActions.entry)
      .map(action => this.resolveAction(action));

    return actions;
  }
  private resolveAction(action: Action<TContext>): ActionObject<TContext> {
    return toActionObject(action, this.machine.options.actions);
  }
  private resolveActivity(
    activity: Activity<TContext>
  ): ActivityDefinition<TContext> {
    const activityDefinition = toActivityDefinition(
      activity,
      this.options.actions || {}
    );

    return activityDefinition;
  }
  private getActivities(
    entryExitStates?: EntryExitStates<TContext>,
    activities?: ActivityMap
  ): ActivityMap {
    if (!entryExitStates) {
      return EMPTY_OBJECT;
    }

    const activityMap = { ...activities };

    Array.from(entryExitStates.exit).forEach(stateNode => {
      stateNode.activities.forEach(activity => {
        activityMap[activity.type] = false;
      });
    });

    Array.from(entryExitStates.entry).forEach(stateNode => {
      stateNode.activities.forEach(activity => {
        activityMap[activity.type] = true;
      });
    });

    return activityMap;
  }

  /**
   * Determines the next state given the current `state` and sent `event`.
   *
   * @param state The current State instance or state value
   * @param event The event that was sent at the current state
   * @param context The current context (extended state) of the current state
   */
  public transition(
    state: StateValue | State<TContext, TEvent>,
    event: OmniEvent<TEvent>,
    context?: TContext
  ): State<TContext, TEvent> {
    const resolvedStateValue =
      typeof state === 'string'
        ? this.resolve(pathToStateValue(this.getResolvedPath(state)))
        : state instanceof State
          ? state
          : this.resolve(state);
    const resolvedContext = context
      ? context
      : state instanceof State
        ? state.context
        : this.machine.context!;
    const eventObject = toEventObject<OmniEventObject<TEvent>>(event);
    const eventType = eventObject.type;

    if (this.strict) {
      if (this.events.indexOf(eventType) === -1) {
        throw new Error(
          `Machine '${this.id}' does not accept event '${eventType}'`
        );
      }
    }

    const currentState = State.from<TContext, TEvent>(
      resolvedStateValue,
      resolvedContext
    );

    const stateTransition = this._transition(
      currentState.value,
      currentState,
      eventObject,
      resolvedContext
    );

    const resolvedStateTransition: StateTransition<TContext> = {
      ...stateTransition,
      tree: stateTransition.tree ? stateTransition.tree.resolved : undefined
    };

    return this.resolveTransition(
      resolvedStateTransition,
      currentState,
      eventObject
    );
  }
  private resolveTransition(
    stateTransition: StateTransition<TContext>,
    currentState: State<TContext, TEvent>,
    event?: OmniEventObject<TEvent>
  ): State<TContext, TEvent> {
    const resolvedStateValue = stateTransition.tree
      ? stateTransition.tree.value
      : undefined;
    const historyValue = currentState.historyValue
      ? currentState.historyValue
      : stateTransition.source
        ? (this.machine.historyValue(currentState.value) as HistoryValue)
        : undefined;

    if (!IS_PRODUCTION && stateTransition.tree) {
      try {
        this.ensureValidPaths(stateTransition.tree.paths); // TODO: ensure code coverage for this
      } catch (e) {
        throw new Error(
          `Event '${
            event ? event.type : 'none'
          }' leads to an invalid configuration: ${e.message}`
        );
      }
    }

    const actions = this.getActions(stateTransition, currentState);
    const entryExitStates = stateTransition.tree
      ? stateTransition.tree.getEntryExitStates(
          this.getStateTree(currentState.value)
        )
      : { entry: [], exit: [] };
    const activities = stateTransition.tree
      ? this.getActivities(
          {
            entry: new Set(entryExitStates.entry),
            exit: new Set(entryExitStates.exit)
          },
          currentState.activities
        )
      : {};

    const raisedEvents = actions.filter(
      action =>
<<<<<<< HEAD
        typeof action === 'object' &&
        (action.type === actionTypes.raise ||
          action.type === actionTypes.nullEvent)
=======
        action.type === actionTypes.raise ||
        action.type === actionTypes.nullEvent
>>>>>>> 675ef0f0
    ) as Array<RaisedEvent<TEvent> | { type: ActionTypes.NullEvent }>;

    const nonEventActions = actions.filter(
      action =>
        action.type !== actionTypes.raise &&
        action.type !== actionTypes.nullEvent &&
        action.type !== actionTypes.assign
    );
    const assignActions = actions.filter(
      action => action.type === actionTypes.assign
    ) as Array<AssignAction<TContext, TEvent>>;

    const updatedContext = StateNode.updateContext(
      currentState.context,
      event,
      assignActions
    );

    const stateNodes = resolvedStateValue
      ? this.getStateNodes(resolvedStateValue)
      : [];

    const isTransient = stateNodes.some(stateNode => stateNode.transient);
    if (isTransient) {
      raisedEvents.push({ type: actionTypes.nullEvent });
    }

    const meta = [this, ...stateNodes].reduce((acc, stateNode) => {
      if (stateNode.meta !== undefined) {
        acc[stateNode.id] = stateNode.meta;
      }
      return acc;
    }, {});

    const nextState = resolvedStateValue
      ? new State<TContext, TEvent>({
          value: resolvedStateValue,
          context: updatedContext,
          historyValue: historyValue
            ? StateNode.updateHistoryValue(historyValue, resolvedStateValue)
            : undefined,
          history: stateTransition.source ? currentState : undefined,
          actions: toActionObjects(nonEventActions, this.options.actions || {}),
          activities,
          meta,
          events: raisedEvents as TEvent[],
          tree: stateTransition.tree
        })
      : undefined;

    if (!nextState) {
      // Unchanged state should be returned with no actions
      return State.inert<TContext, TEvent>(currentState, updatedContext);
    }

    // Dispose of penultimate histories to prevent memory leaks
    if (currentState.history) {
      delete currentState.history.history;
    }

    let maybeNextState = nextState;
    while (raisedEvents.length) {
      const currentActions = maybeNextState.actions;
      const raisedEvent = raisedEvents.shift()!;
      maybeNextState = this.transition(
        maybeNextState,
        raisedEvent.type === actionTypes.nullEvent
          ? NULL_EVENT
          : (raisedEvent as RaisedEvent<TEvent>).event,
        maybeNextState.context
      );
      maybeNextState.actions.unshift(...currentActions);
    }

    return maybeNextState;
  }
  private static updateContext<TContext, TEvent extends EventObject>(
    context: TContext,
    event: OmniEventObject<TEvent> | undefined,
    assignActions: Array<AssignAction<TContext, TEvent>>
  ): TContext {
    const updatedContext = context
      ? assignActions.reduce((acc, assignAction) => {
          const { assignment } = assignAction as AssignAction<
            TContext,
            OmniEventObject<TEvent>
          >;

          let partialUpdate: Partial<TContext> = {};

          if (typeof assignment === 'function') {
            partialUpdate = assignment(
              acc,
              event || { type: ActionTypes.Init }
            );
          } else {
            keys(assignment).forEach(key => {
              const propAssignment = assignment[key];

              partialUpdate[key] =
                typeof propAssignment === 'function'
                  ? propAssignment(acc, event)
                  : propAssignment;
            });
          }

          return Object.assign({}, acc, partialUpdate);
        }, context)
      : context;

    return updatedContext;
  }
  private ensureValidPaths(paths: string[][]): void {
    const visitedParents = new Map<
      StateNode<TContext>,
      Array<StateNode<TContext>>
    >();

    const stateNodes = flatten(
      paths.map(_path => this.getRelativeStateNodes(_path))
    );

    outer: for (const stateNode of stateNodes) {
      let marker = stateNode;

      while (marker.parent) {
        if (visitedParents.has(marker.parent)) {
          if (marker.parent.type === 'parallel') {
            continue outer;
          }

          throw new Error(
            `State node '${stateNode.id}' shares parent '${
              marker.parent.id
            }' with state node '${visitedParents
              .get(marker.parent)!
              .map(a => a.id)}'`
          );
        }

        if (!visitedParents.get(marker.parent)) {
          visitedParents.set(marker.parent, [stateNode]);
        } else {
          visitedParents.get(marker.parent)!.push(stateNode);
        }

        marker = marker.parent;
      }
    }
  }

  /**
   * Returns the child state node from its relative `stateKey`, or throws.
   */
  public getStateNode(stateKey: string): StateNode<TContext> {
    if (isStateId(stateKey)) {
      return this.machine.getStateNodeById(stateKey);
    }

    if (!this.states) {
      throw new Error(
        `Unable to retrieve child state '${stateKey}' from '${
          this.id
        }'; no child states exist.`
      );
    }

    const result = this.states[stateKey];
    if (!result) {
      throw new Error(
        `Child state '${stateKey}' does not exist on '${this.id}'`
      );
    }

    return result;
  }

  /**
   * Returns the state node with the given `stateId`, or throws.
   *
   * @param stateId The state ID. The prefix "#" is removed.
   */
  public getStateNodeById(stateId: string): StateNode<TContext> {
    const resolvedStateId = isStateId(stateId)
      ? stateId.slice(STATE_IDENTIFIER.length)
      : stateId;

    if (resolvedStateId === this.id) {
      return this;
    }

    const stateNode = this.machine.idMap[resolvedStateId];

    if (!stateNode) {
      throw new Error(
        `Substate '#${resolvedStateId}' does not exist on '${this.id}'`
      );
    }

    return stateNode;
  }

  /**
   * Returns the relative state node from the given `statePath`, or throws.
   *
   * @param statePath The string or string array relative path to the state node.
   */
  public getStateNodeByPath(statePath: string | string[]): StateNode<TContext> {
    const arrayStatePath = toStatePath(statePath, this.delimiter).slice();
    let currentStateNode: StateNode<TContext> = this;
    while (arrayStatePath.length) {
      const key = arrayStatePath.shift()!;
      currentStateNode = currentStateNode.getStateNode(key);
    }

    return currentStateNode;
  }

  /**
   * Resolves a partial state value with its full representation in this machine.
   *
   * @param stateValue The partial state value to resolve.
   */
  public resolve(stateValue: StateValue): StateValue {
    if (!stateValue) {
      return this.initialStateValue || EMPTY_OBJECT; // TODO: type-specific properties
    }

    switch (this.type) {
      case 'parallel':
        return mapValues(
          this.initialStateValue as Record<string, StateValue>,
          (subStateValue, subStateKey) => {
            const sv = subStateValue
              ? this.getStateNode(subStateKey).resolve(
                  stateValue[subStateKey] || subStateValue
                )
              : EMPTY_OBJECT;

            return sv;
          }
        );

      case 'compound':
        if (typeof stateValue === 'string') {
          const subStateNode = this.getStateNode(stateValue);

          if (
            subStateNode.type === 'parallel' ||
            subStateNode.type === 'compound'
          ) {
            return { [stateValue]: subStateNode.initialStateValue! };
          }

          return stateValue;
        }
        if (!keys(stateValue).length) {
          return this.initialStateValue || {};
        }

        return mapValues(stateValue, (subStateValue, subStateKey) => {
          return subStateValue
            ? this.getStateNode(subStateKey).resolve(subStateValue)
            : EMPTY_OBJECT;
        });

      default:
        return stateValue || EMPTY_OBJECT;
    }
  }

  private get resolvedStateValue(): StateValue {
    const { key } = this;

    if (this.type === 'parallel') {
      return {
        [key]: mapFilterValues<StateNode<TContext>, StateValue>(
          this.states,
          stateNode => stateNode.resolvedStateValue[stateNode.key],
          stateNode => !stateNode.history
        )
      };
    }

    if (!this.initial) {
      // If leaf node, value is just the state node's key
      return key;
    }

    return {
      [key]: this.states[this.initial].resolvedStateValue
    };
  }
  private getResolvedPath(stateIdentifier: string): string[] {
    if (isStateId(stateIdentifier)) {
      const stateNode = this.machine.idMap[
        stateIdentifier.slice(STATE_IDENTIFIER.length)
      ];

      if (!stateNode) {
        throw new Error(`Unable to find state node '${stateIdentifier}'`);
      }

      return stateNode.path;
    }

    return toStatePath(stateIdentifier, this.delimiter);
  }
  private get initialStateValue(): StateValue | undefined {
    if (this.__cache.initialState) {
      return this.__cache.initialState;
    }

    const initialStateValue = (this.type === 'parallel'
      ? mapFilterValues(
          this.states as Record<string, StateNode<TContext>>,
          state => state.initialStateValue || EMPTY_OBJECT,
          stateNode => !stateNode.history
        )
      : typeof this.resolvedStateValue === 'string'
        ? undefined
        : this.resolvedStateValue[this.key]) as StateValue;

    this.__cache.initialState = initialStateValue;

    return this.__cache.initialState;
  }

  public getInitialState(
    stateValue: StateValue,
    context: TContext = this.machine.context!
  ): State<TContext, TEvent> {
    const activityMap: ActivityMap = {};
    const actions: Array<ActionObject<TContext>> = [];

    this.getStateNodes(stateValue).forEach(stateNode => {
      if (stateNode.onEntry) {
        actions.push(...stateNode.onEntry);
      }
      if (stateNode.activities) {
        stateNode.activities.forEach(activity => {
          activityMap[getEventType(activity)] = true;
          actions.push(start(activity));
        });
      }
    });

    const assignActions = actions.filter(
      action => typeof action === 'object' && action.type === actionTypes.assign
    ) as Array<AssignAction<TContext, TEvent>>;

    const updatedContext = StateNode.updateContext(
      context,
      undefined,
      assignActions
    );

    const initialNextState = new State<TContext, TEvent>({
      value: stateValue,
      context: updatedContext,
      activities: activityMap
    });

    return initialNextState;
  }

  /**
   * The initial State instance, which includes all actions to be executed from
   * entering the initial state.
   */
  public get initialState(): State<TContext, TEvent> {
    const { initialStateValue } = this;

    if (!initialStateValue) {
      throw new Error(
        `Cannot retrieve initial state from simple state '${this.id}'.`
      );
    }

    const state = this.getInitialState(initialStateValue);
    return this.resolveTransition(
      {
        tree: this.getStateTree(initialStateValue),
        source: undefined,
        reentryStates: new Set(this.getStateNodes(initialStateValue)),
        actions: []
      },
      state,
      undefined
    );
  }

  /**
   * The target state value of the history state node, if it exists. This represents the
   * default state value to transition to if no history value exists yet.
   */
  public get target(): StateValue | undefined {
    let target;
    if (this.history) {
      const historyConfig = this.config as HistoryStateNodeConfig<
        TContext,
        TEvent
      >;
      if (historyConfig.target && typeof historyConfig.target === 'string') {
        target = isStateId(historyConfig.target)
          ? pathToStateValue(
              this.machine
                .getStateNodeById(historyConfig.target)
                .path.slice(this.path.length - 1)
            )
          : historyConfig.target;
      } else {
        target = historyConfig.target;
      }
    }

    return target;
  }

  public getStates(stateValue: StateValue): Array<StateNode<TContext>> {
    if (typeof stateValue === 'string') {
      return [this.states[stateValue]];
    }

    const stateNodes: Array<StateNode<TContext>> = [];

    keys(stateValue).forEach(key => {
      stateNodes.push(...this.states[key].getStates(stateValue[key]));
    });

    return stateNodes;
  }

  /**
   * Returns the leaf nodes from a state path relative to this state node.
   *
   * @param relativeStateId The relative state path to retrieve the state nodes
   * @param history The previous state to retrieve history
   * @param resolve Whether state nodes should resolve to initial child state nodes
   */
  public getRelativeStateNodes(
    relativeStateId: string | string[],
    historyValue?: HistoryValue,
    resolve: boolean = true
  ): Array<StateNode<TContext>> {
    if (typeof relativeStateId === 'string' && isStateId(relativeStateId)) {
      const unresolvedStateNode = this.getStateNodeById(relativeStateId);

      return resolve
        ? unresolvedStateNode.history
          ? unresolvedStateNode.resolveHistory(historyValue)
          : unresolvedStateNode.initialStateNodes
        : [unresolvedStateNode];
    }

    const statePath = toStatePath(relativeStateId, this.delimiter);

    const rootStateNode = this.parent || this;

    const unresolvedStateNodes = rootStateNode.getFromRelativePath(
      statePath,
      historyValue
    );

    if (!resolve) {
      return unresolvedStateNodes;
    }
    return flatten(
      unresolvedStateNodes.map(stateNode => stateNode.initialStateNodes)
    );
  }
  public get initialStateNodes(): Array<StateNode<TContext>> {
    if (this.type === 'atomic' || this.type === 'final') {
      return [this];
    }

    // Case when state node is compound but no initial state is defined
    if (this.type === 'compound' && !this.initial) {
      if (!IS_PRODUCTION) {
        // tslint:disable-next-line:no-console
        console.warn(`Compound state node '${this.id}' has no initial state.`);
      }
      return [this];
    }

    const { initialStateValue } = this;
    const initialStateNodePaths = toStatePaths(initialStateValue!);
    return flatten(
      initialStateNodePaths.map(initialPath =>
        this.getFromRelativePath(initialPath)
      )
    );
  }
  /**
   * Retrieves state nodes from a relative path to this state node.
   *
   * @param relativePath The relative path from this state node
   * @param historyValue
   */
  public getFromRelativePath(
    relativePath: string[],
    historyValue?: HistoryValue
  ): Array<StateNode<TContext>> {
    if (!relativePath.length) {
      return [this];
    }

    const [x, ...xs] = relativePath;

    if (!this.states) {
      throw new Error(
        `Cannot retrieve subPath '${x}' from node with no states`
      );
    }

    const childStateNode = this.getStateNode(x);

    if (childStateNode.history) {
      return childStateNode.resolveHistory(historyValue);
    }

    if (!this.states[x]) {
      throw new Error(`Child state '${x}' does not exist on '${this.id}'`);
    }

    return this.states[x].getFromRelativePath(xs, historyValue);
  }
  private static updateHistoryValue(
    hist: HistoryValue,
    stateValue: StateValue
  ): HistoryValue {
    function update(
      _hist: HistoryValue,
      _sv: StateValue
    ): Record<string, HistoryValue | undefined> {
      return mapValues(_hist.states, (subHist, key) => {
        if (!subHist) {
          return undefined;
        }
        const subStateValue =
          (typeof _sv === 'string' ? undefined : _sv[key]) ||
          (subHist ? subHist.current : undefined);

        if (!subStateValue) {
          return undefined;
        }

        return {
          current: subStateValue,
          states: update(subHist, subStateValue)
        };
      });
    }
    return {
      current: stateValue,
      states: update(hist, stateValue)
    };
  }
  private historyValue(
    relativeStateValue?: StateValue | undefined
  ): HistoryValue | undefined {
    if (!keys(this.states).length) {
      return undefined;
    }

    return {
      current: relativeStateValue || this.initialStateValue,
      states: mapFilterValues<StateNode<TContext>, HistoryValue | undefined>(
        this.states,
        (stateNode, key) => {
          if (!relativeStateValue) {
            return stateNode.historyValue();
          }

          const subStateValue =
            typeof relativeStateValue === 'string'
              ? undefined
              : relativeStateValue[key];

          return stateNode.historyValue(
            subStateValue || stateNode.initialStateValue
          );
        },
        stateNode => !stateNode.history
      )
    };
  }
  /**
   * Resolves to the historical value(s) of the parent state node,
   * represented by state nodes.
   *
   * @param historyValue
   */
  private resolveHistory(
    historyValue?: HistoryValue
  ): Array<StateNode<TContext>> {
    if (!this.history) {
      return [this];
    }

    const parent = this.parent!;

    if (!historyValue) {
      return this.target
        ? flatten(
            toStatePaths(this.target).map(relativeChildPath =>
              parent.getFromRelativePath(relativeChildPath)
            )
          )
        : this.parent!.initialStateNodes;
    }

    const subHistoryValue = nestedPath<HistoryValue>(parent.path, 'states')(
      historyValue
    ).current;

    if (typeof subHistoryValue === 'string') {
      return [parent.getStateNode(subHistoryValue)];
    }

    return flatten(
      toStatePaths(subHistoryValue!).map(subStatePath => {
        return this.history === 'deep'
          ? parent.getFromRelativePath(subStatePath)
          : [parent.states[subStatePath[0]]];
      })
    );
  }

  /**
   * All the state node IDs of this state node and its descendant state nodes.
   */
  public get stateIds(): string[] {
    const childStateIds = flatten(
      keys(this.states).map(stateKey => {
        return (this.states[stateKey] as StateNode<TContext>).stateIds;
      })
    );
    return [this.id].concat(childStateIds);
  }

  /**
   * All the event types accepted by this state node and its descendants.
   */
  public get events(): Array<TEvent['type']> {
    if (this.__cache.events) {
      return this.__cache.events;
    }
    const { states } = this;
    const events = new Set(this.ownEvents);

    if (states) {
      keys(states).forEach(stateId => {
        const state = states[stateId];
        if (state.states) {
          for (const event of state.events) {
            events.add(`${event}`);
          }
        }
      });
    }

    return (this.__cache.events = Array.from(events));
  }

  /**
   * All the events that have transitions directly from this state node.
   *
   * Excludes any inert events.
   */
  public get ownEvents(): Array<TEvent['type']> {
    const events = new Set(
      keys(this.on).filter(key => {
        const transitions = this.on[key];
        return transitions.some(transition => {
          return !(
            !transition.target &&
            !transition.actions.length &&
            transition.internal
          );
        });
      })
    );

    return Array.from(events);
  }
  private formatTransition(
    target: string | string[] | undefined,
    transitionConfig: TransitionConfig<TContext, TEvent> | undefined,
    event: string
  ): TransitionDefinition<TContext, TEvent> {
    let internal = transitionConfig ? transitionConfig.internal : false;

    // Check if there is no target (targetless)
    // An undefined transition signals that the state node should not transition from that event.
    if (target === undefined || target === TARGETLESS_KEY) {
      return {
        ...transitionConfig,
        actions: transitionConfig
          ? toArray(transitionConfig.actions).map(action =>
              toActionObject(action, this.options.actions || {})
            )
          : [],
        target: undefined,
        internal: transitionConfig
          ? transitionConfig.internal === undefined
            ? true
            : transitionConfig.internal
          : true,
        event
      };
    }

    const targets = toArray(target);

    // Format targets to their full string path
    const formattedTargets = targets.map(_target => {
      const internalTarget =
        typeof _target === 'string' && _target[0] === this.delimiter;
      internal = internal || internalTarget;

      // If internal target is defined on machine,
      // do not include machine key on target
      if (internalTarget && !this.parent) {
        return _target.slice(1);
      }

      return internalTarget ? this.key + _target : `${_target}`;
    });

    return {
      ...transitionConfig,
      actions: transitionConfig
        ? toArray(transitionConfig.actions).map(action =>
            toActionObject(action, this.options.actions || {})
          )
        : [],
      target: formattedTargets,
      internal,
      event
    };
  }
  private formatTransitions(): TransitionsDefinition<TContext, TEvent> {
    const onConfig = this.config.on || EMPTY_OBJECT;
    const doneConfig = this.config.onDone
      ? {
          [`${done(this.id)}`]: this.config.onDone
        }
      : undefined;
    const invokeConfig = this.invoke.reduce(
      (acc, singleInvokeConfig) => {
        if (singleInvokeConfig.onDone) {
          acc[doneInvoke(singleInvokeConfig.id)] = singleInvokeConfig.onDone;
        }
        if (singleInvokeConfig.onError) {
          acc[actionTypes.errorExecution] = singleInvokeConfig.onError;
        }
        return acc;
      },
      {} as any
    );
    const delayedTransitions = this.after;

    const formattedTransitions: TransitionsDefinition<
      TContext,
      TEvent
    > = mapValues(
      { ...onConfig, ...doneConfig, ...invokeConfig },
      (value, event) => {
        if (value === undefined) {
          return [{ target: undefined, event, actions: [], internal: true }];
        }

        if (Array.isArray(value)) {
          return value.map(targetTransitionConfig =>
            this.formatTransition(
              targetTransitionConfig.target,
              targetTransitionConfig,
              event
            )
          );
        }

        if (typeof value === 'string') {
          return [this.formatTransition([value], undefined, event)];
        }

        if (!IS_PRODUCTION) {
          keys(value).forEach(key => {
            if (
              ['target', 'actions', 'internal', 'in', 'cond'].indexOf(key) ===
              -1
            ) {
              throw new Error(
                `State object mapping of transitions is deprecated. Check the config for event '${event}' on state '${
                  this.id
                }'.`
              );
            }
          });
        }

        return [
          this.formatTransition(
            (value as TransitionConfig<TContext, TEvent>).target,
            value,
            event
          )
        ];
      }
    ) as TransitionsDefinition<TContext, TEvent>;

    delayedTransitions.forEach(delayedTransition => {
      formattedTransitions[delayedTransition.event] =
        formattedTransitions[delayedTransition.event] || [];
      formattedTransitions[delayedTransition.event].push(
        delayedTransition as TransitionDefinition<
          TContext,
          TEvent | EventObject
        >
      );
    });

    return formattedTransitions;
  }
}

export { StateNode };<|MERGE_RESOLUTION|>--- conflicted
+++ resolved
@@ -922,7 +922,7 @@
     return actions;
   }
   private resolveAction(action: Action<TContext>): ActionObject<TContext> {
-    return toActionObject(action, this.machine.options.actions);
+    return toActionObject(action, this.machine.options.actions!);
   }
   private resolveActivity(
     activity: Activity<TContext>
@@ -1060,14 +1060,8 @@
 
     const raisedEvents = actions.filter(
       action =>
-<<<<<<< HEAD
-        typeof action === 'object' &&
-        (action.type === actionTypes.raise ||
-          action.type === actionTypes.nullEvent)
-=======
         action.type === actionTypes.raise ||
         action.type === actionTypes.nullEvent
->>>>>>> 675ef0f0
     ) as Array<RaisedEvent<TEvent> | { type: ActionTypes.NullEvent }>;
 
     const nonEventActions = actions.filter(
